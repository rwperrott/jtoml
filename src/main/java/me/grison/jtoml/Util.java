package me.grison.jtoml;

import java.io.File;
import java.io.FileNotFoundException;
import java.text.ParseException;
import java.text.SimpleDateFormat;
<<<<<<< HEAD
import java.util.*;
=======
import java.util.Arrays;
import java.util.Calendar;
import java.util.Date;
import java.util.GregorianCalendar;
import java.util.Scanner;
>>>>>>> 6b18ebd4

/**
 * Toml Utilities.
 * 
 * @author $Author: alexandre grison$
 */
public class Util {
<<<<<<< HEAD
    /**
     * Helper class for handling ISO 8601 strings of the following format:
     * "2008-03-01T13:00:00+01:00". It also supports parsing the "Z" timezone.
     *
     * Author: wrigiel (see: http://stackoverflow.com/users/1010931/wrygiel)
     * Taken from: http://stackoverflow.com/questions/2201925/converting-iso8601-compliant-string-to-java-util-date
     */
    public static class ISO8601 {
        /** Transform ISO 8601 string to Calendar. */
        public static Calendar toCalendar(final String iso8601string) throws ParseException {
            Calendar calendar = GregorianCalendar.getInstance();
            String s = iso8601string.replace("Z", "+00:00");
            try {
                s = s.substring(0, 22) + s.substring(23);
            } catch (IndexOutOfBoundsException e) {
                throw new ParseException("Invalid length", 0);
            }
            SimpleDateFormat sdf = new SimpleDateFormat("yyyy-MM-dd'T'HH:mm:ssZ");
            Date date = sdf.parse(s);
            calendar.setTime(date);
            return calendar;
        }
    }
=======
	/**
	 * Helper class for handling ISO 8601 strings of the following format:
	 * "2008-03-01T13:00:00+01:00". It also supports parsing the "Z" timezone.
	 * 
	 * Author: wrigiel (see: http://stackoverflow.com/users/1010931/wrygiel)
	 * Taken from:
	 * http://stackoverflow.com/questions/2201925/converting-iso8601-
	 * compliant-string-to-java-util-date
	 */
	public static class ISO8601 {
		/** Transform ISO 8601 string to Calendar. */
		public static Calendar toCalendar(final String iso8601string)
				throws ParseException {
			Calendar calendar = GregorianCalendar.getInstance();
			String s = iso8601string.replace("Z", "+00:00");
			try {
				s = s.substring(0, 22) + s.substring(23);
			} catch (IndexOutOfBoundsException e) {
				throw new ParseException("Invalid length", 0);
			}
			Date date = new SimpleDateFormat("yyyy-MM-dd'T'HH:mm:ssZ").parse(s);
			calendar.setTime(date);
			return calendar;
		}
	}

	public static class TomlString {
		// \0 - null character (0x00)
		// \t - tab (0x09)
		// \n - newline (0x0a)
		// \r - carriage return (0x0d)
		// \" - quote (0x22)
		// \\ - backslash (0x5c)
		public static String unescape(String input) {
			StringBuffer buffer = new StringBuffer(input.length());
			for (int i = 0; i < input.length(); i++) {
				char ch = input.charAt(i);
				if (ch != '\\') {
					buffer.append(ch);
				} else {
					ch = input.charAt(++i);
					switch (ch) {
					case '0':
						buffer.append('\u0000');
						break;
					case 't':
						buffer.append('\t');
						break;
					case 'n':
						buffer.append('\n');
						break;
					case 'r':
						buffer.append('\r');
						break;
					case '\\':
						buffer.append('\\');
						break;
					case '\"':
						buffer.append('"');
						break;
					default:
						throw new IllegalArgumentException(
								"Escape sequence \\ "
										+ ch
										+ " in isn't known. Known sequences are: "
										+ "\\0, \\t, \\n, \\b, \\r, \\\\, \\\".\n"
										+ "Offending string: " + input + "\n"
										+ "                 "
										+ createWhitespaceString(i) + "^");
					}
				}
			}
			return buffer.toString();
		}

		private static String createWhitespaceString(int length) {
			char[] charArray = new char[length];
			Arrays.fill(charArray, ' ');
			return String.valueOf(charArray);
		}
	}

	public static class FileToString {

		public static String read(File file) throws FileNotFoundException {
			return new Scanner(file).useDelimiter("\\Z").next();
		}

	}
>>>>>>> 6b18ebd4
}<|MERGE_RESOLUTION|>--- conflicted
+++ resolved
@@ -4,15 +4,7 @@
 import java.io.FileNotFoundException;
 import java.text.ParseException;
 import java.text.SimpleDateFormat;
-<<<<<<< HEAD
 import java.util.*;
-=======
-import java.util.Arrays;
-import java.util.Calendar;
-import java.util.Date;
-import java.util.GregorianCalendar;
-import java.util.Scanner;
->>>>>>> 6b18ebd4
 
 /**
  * Toml Utilities.
@@ -20,13 +12,14 @@
  * @author $Author: alexandre grison$
  */
 public class Util {
-<<<<<<< HEAD
     /**
      * Helper class for handling ISO 8601 strings of the following format:
      * "2008-03-01T13:00:00+01:00". It also supports parsing the "Z" timezone.
-     *
+     * 
      * Author: wrigiel (see: http://stackoverflow.com/users/1010931/wrygiel)
-     * Taken from: http://stackoverflow.com/questions/2201925/converting-iso8601-compliant-string-to-java-util-date
+     * Taken from:
+     * http://stackoverflow.com/questions/2201925/converting-iso8601-
+     * compliant-string-to-java-util-date
      */
     public static class ISO8601 {
         /** Transform ISO 8601 string to Calendar. */
@@ -38,101 +31,80 @@
             } catch (IndexOutOfBoundsException e) {
                 throw new ParseException("Invalid length", 0);
             }
-            SimpleDateFormat sdf = new SimpleDateFormat("yyyy-MM-dd'T'HH:mm:ssZ");
-            Date date = sdf.parse(s);
+            Date date = new SimpleDateFormat("yyyy-MM-dd'T'HH:mm:ssZ").parse(s);
             calendar.setTime(date);
             return calendar;
         }
     }
-=======
-	/**
-	 * Helper class for handling ISO 8601 strings of the following format:
-	 * "2008-03-01T13:00:00+01:00". It also supports parsing the "Z" timezone.
-	 * 
-	 * Author: wrigiel (see: http://stackoverflow.com/users/1010931/wrygiel)
-	 * Taken from:
-	 * http://stackoverflow.com/questions/2201925/converting-iso8601-
-	 * compliant-string-to-java-util-date
-	 */
-	public static class ISO8601 {
-		/** Transform ISO 8601 string to Calendar. */
-		public static Calendar toCalendar(final String iso8601string)
-				throws ParseException {
-			Calendar calendar = GregorianCalendar.getInstance();
-			String s = iso8601string.replace("Z", "+00:00");
-			try {
-				s = s.substring(0, 22) + s.substring(23);
-			} catch (IndexOutOfBoundsException e) {
-				throw new ParseException("Invalid length", 0);
-			}
-			Date date = new SimpleDateFormat("yyyy-MM-dd'T'HH:mm:ssZ").parse(s);
-			calendar.setTime(date);
-			return calendar;
-		}
-	}
 
-	public static class TomlString {
-		// \0 - null character (0x00)
-		// \t - tab (0x09)
-		// \n - newline (0x0a)
-		// \r - carriage return (0x0d)
-		// \" - quote (0x22)
-		// \\ - backslash (0x5c)
-		public static String unescape(String input) {
-			StringBuffer buffer = new StringBuffer(input.length());
-			for (int i = 0; i < input.length(); i++) {
-				char ch = input.charAt(i);
-				if (ch != '\\') {
-					buffer.append(ch);
-				} else {
-					ch = input.charAt(++i);
-					switch (ch) {
-					case '0':
-						buffer.append('\u0000');
-						break;
-					case 't':
-						buffer.append('\t');
-						break;
-					case 'n':
-						buffer.append('\n');
-						break;
-					case 'r':
-						buffer.append('\r');
-						break;
-					case '\\':
-						buffer.append('\\');
-						break;
-					case '\"':
-						buffer.append('"');
-						break;
-					default:
-						throw new IllegalArgumentException(
-								"Escape sequence \\ "
-										+ ch
-										+ " in isn't known. Known sequences are: "
-										+ "\\0, \\t, \\n, \\b, \\r, \\\\, \\\".\n"
-										+ "Offending string: " + input + "\n"
-										+ "                 "
-										+ createWhitespaceString(i) + "^");
-					}
-				}
-			}
-			return buffer.toString();
-		}
+    public static class TomlString {
+        // \0 - null character (0x00)
+        // \t - tab (0x09)
+        // \n - newline (0x0a)
+        // \r - carriage return (0x0d)
+        // \" - quote (0x22)
+        // \\ - backslash (0x5c)
+        public static String unescape(String input) {
+            StringBuffer buffer = new StringBuffer(input.length());
+            for (int i = 0; i < input.length(); i++) {
+                char ch = input.charAt(i);
+                if (ch != '\\') {
+                    buffer.append(ch);
+                } else {
+                    ch = input.charAt(++i);
+                    switch (ch) {
+                        case '0':
+                            buffer.append('\u0000');
+                            break;
+                        case 't':
+                            buffer.append('\t');
+                            break;
+                        case 'n':
+                            buffer.append('\n');
+                            break;
+                        case 'r':
+                            buffer.append('\r');
+                            break;
+                        case '\\':
+                            buffer.append('\\');
+                            break;
+                        case '\"':
+                            buffer.append('"');
+                            break;
+                        default:
+                            throw new IllegalArgumentException("Escape sequence \\ " + ch + " in isn't known. Known sequences are: " + "\\0, \\t, \\n, \\b, \\r, \\\\, \\\".\n" + "Offending string: " + input + "\n" + "                 " + createWhitespaceString(i) + "^");
+                    }
+                }
+            }
+            return buffer.toString();
+        }
 
-		private static String createWhitespaceString(int length) {
-			char[] charArray = new char[length];
-			Arrays.fill(charArray, ' ');
-			return String.valueOf(charArray);
-		}
-	}
+        private static String createWhitespaceString(int length) {
+            char[] charArray = new char[length];
+            Arrays.fill(charArray, ' ');
+            return String.valueOf(charArray);
+        }
 
-	public static class FileToString {
+        public static int countOccurences(String str, String needle) {
+            int index = 0, count = 0;
+            while (index != -1) {
+                index = str.indexOf(needle, index);
+                if (index != -1) {
+                    count++;
+                    index += needle.length();
+                }
+            }
+            return count;
+        }
+    }
 
-		public static String read(File file) throws FileNotFoundException {
-			return new Scanner(file).useDelimiter("\\Z").next();
-		}
+    public static class FileToString {
+        public static String read(File file) throws FileNotFoundException {
+            return new Scanner(file).useDelimiter("\\Z").next();
+        }
+    }
 
-	}
->>>>>>> 6b18ebd4
+    public static void main(String... a) {
+        System.out.println("-> " + Util.TomlString.countOccurences("[ [ [ [", "["));
+    }
 }